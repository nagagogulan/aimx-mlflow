import os
import sklearn
import traceback
import pandas as pd
import joblib
import mlflow
from dotenv import load_dotenv
from sklearn.metrics import roc_auc_score, roc_curve, log_loss, cohen_kappa_score
from sklearn.metrics import brier_score_loss

# Load variables from .env file
load_dotenv()
WORKDIR = "/app"



mlflowURI = os.getenv("MLFLOW_TRACKING_URI")
<<<<<<< HEAD
print(f"  MLFLOW_TRACKING_URI: {mlflowURI}")

weight_path = os.getenv("MODEL_WIGHTS_PATH")
print(f"  MODEL_WIGHTS_PATH  : {weight_path}")

dataset_path = os.getenv("DATASET_PATH")
print(f"  DATASET_PATH       : {dataset_path}")

=======
weight_path = os.path.join(WORKDIR, os.getenv("MODEL_WIGHTS_PATH", ""))
dataset_path = os.path.join(WORKDIR, os.getenv("DATASET_PATH", ""))
>>>>>>> acdab94b
target_column = os.getenv("TARGET_COLUMN")
print(f"  TARGET_COLUMN      : {target_column}")

experiment_name = os.getenv("EXPERIMENT_NAME")
print(f"  EXPERIMENT_NAME    : {experiment_name}")
print(f"  scikit-learn version: {sklearn.__version__}")

rint("\n========== Directory Diagnostics ==========")
cwd = os.getcwd()
print(f"  Current Working Directory: {cwd}")

try:
    print("  Files & folders in working directory:")
    for f in os.listdir(cwd):
        full_path = os.path.join(cwd, f)
        print(f"   └── {full_path}")

    # Show weights and datasets dir content with full paths
    weights_dir = os.path.abspath(os.path.dirname(weight_path))
    dataset_dir = os.path.abspath(os.path.dirname(dataset_path))

    if os.path.isdir(weights_dir):
        print(f"\n  Contents of weights dir ({weights_dir}):")
        for f in os.listdir(weights_dir):
            print(f"   └── {os.path.join(weights_dir, f)}")

    if os.path.isdir(dataset_dir):
        print(f"\n  Contents of datasets dir ({dataset_dir}):")
        for f in os.listdir(dataset_dir):
            print(f"   └── {os.path.join(dataset_dir, f)}")

except Exception as e:
    print(f"⚠️ Error reading directory contents: {e}")
    traceback.print_exc()

print("\n========== Data Loading ==========")
try:
    df = pd.read_csv(dataset_path)
    print(f"✅ Loaded dataset with shape: {df.shape}")
except Exception as e:
    print(f"❌ Failed to load dataset from {dataset_path}")
    traceback.print_exc()
    raise



# Step 1: Load the dataset
df = pd.read_csv(dataset_path)

# Step 2: Separate features and target
X = df.drop(columns=[target_column])
y = df[target_column]

# Step 3: Preprocess if needed
# Convert object-type features to category
for col in X.select_dtypes(include='object').columns:
    X[col] = X[col].astype('category')

# Step 4: Load your trained model
model = joblib.load(weight_path)  # Update if filename differs

# Step 5: Predict
predictions = model.predict(X)

# Get prediction probabilities for ROC-AUC calculation
# Check if the model has predict_proba method
try:
    # For multi-class classification
    if hasattr(model, 'predict_proba'):
        y_prob = model.predict_proba(X)
    # For models that only have decision_function (like SVM)
    elif hasattr(model, 'decision_function'):
        y_prob = model.decision_function(X)
    else:
        y_prob = None
except:
    y_prob = None

# Step 6: Compare with actuals
results = pd.DataFrame({
    "Actual": y,
    "Predicted": predictions
})

print(results)

# Step 7: Calculate Evaluation Metrics
# Count correct predictions (TP + TN)
correct_predictions = (results["Actual"] == results["Predicted"]).sum()
# Total number of predictions (TP + TN + FP + FN)
total_predictions = len(results)
# Calculate accuracy using the formula (TP + TN) / (TP + TN + FP + FN)
accuracy = correct_predictions / total_predictions

# Define the positive class
positive_class = "TruePositive"

# True Positives: predicted positive and actually positive
true_positives = ((results["Predicted"] == positive_class) & 
                 (results["Actual"] == positive_class)).sum()

# False Positives: predicted positive but actually negative
false_positives = ((results["Predicted"] == positive_class) & 
                  (results["Actual"] != positive_class)).sum()

# False Negatives: predicted negative but actually positive
false_negatives = ((results["Predicted"] != positive_class) & 
                  (results["Actual"] == positive_class)).sum()

# Calculate precision using the formula: TP / (TP + FP)
precision = 0  # Default value
if (true_positives + false_positives) > 0:  # Avoid division by zero
    precision = true_positives / (true_positives + false_positives)

# Calculate recall using the formula: TP / (TP + FN)
recall = 0  # Default value
if (true_positives + false_negatives) > 0:  # Avoid division by zero
    recall = true_positives / (true_positives + false_negatives)

# Calculate specificity (TNR) using the formula: TN / (TN + FP)
# True Negatives: predicted negative and actually negative
true_negatives = ((results["Predicted"] != positive_class) & 
                 (results["Actual"] != positive_class)).sum()
                 
specificity = 0  # Default value
if (true_negatives + false_positives) > 0:  # Avoid division by zero
    specificity = true_negatives / (true_negatives + false_positives)

# Calculate F1-score using the formula: 2 * (Precision * Recall) / (Precision + Recall)
f1_score = 0  # Default value
if (precision + recall) > 0:  # Avoid division by zero
    f1_score = 2 * (precision * recall) / (precision + recall)

# Calculate Youden's Index (J-statistic) using the formula: Sensitivity + Specificity - 1
# Note: Sensitivity is the same as Recall
youdens_index = recall + specificity - 1

# Calculate Matthews Correlation Coefficient (MCC)
mcc_numerator = (true_positives * true_negatives) - (false_positives * false_negatives)
mcc_denominator = ((true_positives + false_positives) * 
                   (true_positives + false_negatives) * 
                   (true_negatives + false_positives) * 
                   (true_negatives + false_negatives))

# Default value
mcc = 0
# Avoid division by zero and square root of negative number
if mcc_denominator > 0:
    mcc = mcc_numerator / (mcc_denominator ** 0.5)

# Calculate AUC-ROC (Area Under the Receiver Operating Characteristic Curve)
auc_roc = 0  # Default value
try:
    # For binary classification or if classes are encoded as 0 and 1
    if y_prob is not None:
        if len(model.classes_) == 2:
            # Binary classification: use probabilities of the positive class
            auc_roc = roc_auc_score(y, y_prob[:, 1])
        else:
            # Multi-class: use one-vs-rest approach (ovr)
            auc_roc = roc_auc_score(pd.get_dummies(y), y_prob, multi_class='ovr')
except Exception as e:
    print(f"Warning: Could not calculate AUC-ROC: {e}")

# Calculate Logarithmic Loss (LogLoss)
# Formula: -(1/N) Σ [y_i log(ŷ_i) + (1-y_i) log(1-ŷ_i)]
logloss = 0  # Default value
try:
    if y_prob is not None:
        # Calculate log loss using scikit-learn's log_loss function
        logloss = log_loss(y, y_prob)
except Exception as e:
    print(f"Warning: Could not calculate LogLoss: {e}")

# Calculate Brier Score: (1/N) Σ (y_i - ŷ_i)^2
brier_score = 0  # Default value
try:
    if y_prob is not None and len(model.classes_) == 2:
        # Convert target to binary format for binary classification
        y_binary = (y == model.classes_[1]).astype(int)
        # Calculate Brier score using scikit-learn's brier_score_loss function
        brier_score = brier_score_loss(y_binary, y_prob[:, 1])
except Exception as e:
    print(f"Warning: Could not calculate Brier Score: {e}")

# Calculate Cohen's Kappa (inter-annotator agreement)
cohens_kappa = 0  # Default value
try:
    # Calculate Cohen's kappa using scikit-learn's cohen_kappa_score function
    cohens_kappa = cohen_kappa_score(y, predictions)
except Exception as e:
    print(f"Warning: Could not calculate Cohen's Kappa: {e}")

# Calculate Balanced Accuracy: (Sensitivity + Specificity) / 2
# Note: Sensitivity is the same as Recall
balanced_accuracy = (recall + specificity) / 2

print(f"\nAccuracy: {accuracy:.4f} ({correct_predictions}/{total_predictions})")
print(f"Precision: {precision:.4f} ({true_positives}/{true_positives + false_positives})")
print(f"Recall: {recall:.4f} ({true_positives}/{true_positives + false_negatives})")
print(f"Specificity: {specificity:.4f} ({true_negatives}/{true_negatives + false_positives})")
print(f"F1-score: {f1_score:.4f}")
print(f"Youden's Index: {youdens_index:.4f}")
print(f"Matthews Correlation Coefficient: {mcc:.4f}")
print(f"AUC-ROC: {auc_roc:.4f}")
print(f"LogLoss: {logloss:.4f}")
print(f"Brier Score: {brier_score:.4f}")
print(f"Cohen's Kappa: {cohens_kappa:.4f}")
print(f"Balanced Accuracy: {balanced_accuracy:.4f}")

# Step 8: Log metrics to MLflow
# Set the MLflow tracking URI
mlflow.set_tracking_uri(mlflowURI)

# Set the experiment
mlflow.set_experiment(experiment_name)

# Start an MLflow run
with mlflow.start_run():
    # Log the metrics
    mlflow.log_metric("accuracy", accuracy)
    mlflow.log_metric("precision", precision)
    mlflow.log_metric("recall", recall)
    mlflow.log_metric("specificity", specificity)
    mlflow.log_metric("f1_score", f1_score)
    mlflow.log_metric("youdens_index", youdens_index)
    mlflow.log_metric("mcc", mcc)
    mlflow.log_metric("auc_roc", auc_roc)
    mlflow.log_metric("logloss", logloss)
    mlflow.log_metric("brier_score", brier_score)
    mlflow.log_metric("cohens_kappa", cohens_kappa)
    mlflow.log_metric("balanced_accuracy", balanced_accuracy)
    
    # You can log additional information if needed
    mlflow.log_param("model_path", weight_path)
    mlflow.log_param("dataset_path", dataset_path)
    
    print(f"Metrics successfully logged to MLflow experiment: {experiment_name}")<|MERGE_RESOLUTION|>--- conflicted
+++ resolved
@@ -10,12 +10,10 @@
 
 # Load variables from .env file
 load_dotenv()
-WORKDIR = "/app"
 
 
 
 mlflowURI = os.getenv("MLFLOW_TRACKING_URI")
-<<<<<<< HEAD
 print(f"  MLFLOW_TRACKING_URI: {mlflowURI}")
 
 weight_path = os.getenv("MODEL_WIGHTS_PATH")
@@ -24,10 +22,6 @@
 dataset_path = os.getenv("DATASET_PATH")
 print(f"  DATASET_PATH       : {dataset_path}")
 
-=======
-weight_path = os.path.join(WORKDIR, os.getenv("MODEL_WIGHTS_PATH", ""))
-dataset_path = os.path.join(WORKDIR, os.getenv("DATASET_PATH", ""))
->>>>>>> acdab94b
 target_column = os.getenv("TARGET_COLUMN")
 print(f"  TARGET_COLUMN      : {target_column}")
 
