# syntax=docker/dockerfile:1

# Comments are provided throughout this file to help you get started.
# If you need more help, visit the Dockerfile reference guide at
# https://docs.docker.com/go/dockerfile-reference/

# Want to help us make this template better? Share your feedback here: https://forms.gle/ybq9Krt8jtBL3iCk7

ARG NODE_VERSION=20.11.1

#FROM node:${NODE_VERSION}-slim

FROM ubuntu:22.04

# Install Node.js
RUN apt-get update && apt-get install -y curl && \
    curl -fsSL https://deb.nodesource.com/setup_20.x | bash - && \
    apt-get install -y nodejs && \
    apt-get clean && rm -rf /var/lib/apt/lists/*

# Use production node environment by default.
# ENV NODE_ENV production


WORKDIR /app

# Run the application as a non-root user.
# USER node

COPY package*.json ./

# Copy specific directories to the Docker image
COPY src/ ./src/

# Copy eval scripts from parent directory
COPY scripts/ ./scripts/


# Download dependencies as a separate step to take advantage of Docker's caching.
# Leverage a cache mount to /root/.npm to speed up subsequent builds.
# Leverage a bind mounts to package.json and package-lock.json to avoid having to copy them into
# into this layer.

RUN apt-get update && \
    apt-get install -y docker.io && \
    apt-get clean && rm -rf /var/lib/apt/lists/*
<<<<<<< HEAD

=======
    
>>>>>>> 1b07d3f9
RUN  npm install --omit=dev

# RUN mkdir /usr/src/app/node_modules/.cache && chmod -R 777 /usr/src/app/node_modules/.cache

# Expose the port that the application listens on.
EXPOSE 3800

# Run the application.
CMD ["node", "src/workers/evaluation.js"]

<|MERGE_RESOLUTION|>--- conflicted
+++ resolved
@@ -44,11 +44,7 @@
 RUN apt-get update && \
     apt-get install -y docker.io && \
     apt-get clean && rm -rf /var/lib/apt/lists/*
-<<<<<<< HEAD
 
-=======
-    
->>>>>>> 1b07d3f9
 RUN  npm install --omit=dev
 
 # RUN mkdir /usr/src/app/node_modules/.cache && chmod -R 777 /usr/src/app/node_modules/.cache
